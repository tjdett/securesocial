#####################################################################################
#
# SecureSocial 2 Settings
#
#####################################################################################

smtp {
	host=smtp.gmail.com
	#port=25
	ssl=true
	user="your_user"
	password=your_password
	from="your_from_address"
}

securesocial {
	#
	# Where to redirect the user if SecureSocial can't figure that out from
	# the request that led the use to the login page
	#
	onLoginGoTo=/

	#
	# Where to redirect the user when he logs out. If not set SecureSocial will redirect to the login page
	#
	onLogoutGoTo=/login

	#
	# Enable SSL for oauth callback urls and login/signup/password recovery pages
	#
	ssl=false

	twitter {
		requestTokenUrl="https://twitter.com/oauth/request_token"
		accessTokenUrl="https://twitter.com/oauth/access_token"
		authorizationUrl="https://twitter.com/oauth/authenticate"
		consumerKey=your_consumer_key
		consumerSecret=your_consumer_secret
	}

	facebook {
		authorizationUrl="https://graph.facebook.com/oauth/authorize"
		accessTokenUrl="https://graph.facebook.com/oauth/access_token"
		clientId=your_client_id
		clientSecret=your_client_secret
		# this scope is the minimum SecureSocial requires.  You can add more if required by your app.
		scope=email
	}

	google {
		authorizationUrl="https://accounts.google.com/o/oauth2/auth"
		accessTokenUrl="https://accounts.google.com/o/oauth2/token"
		clientId=your_client_id
		clientSecret=your_client_secret
		scope="https://www.googleapis.com/auth/userinfo.profile https://www.googleapis.com/auth/userinfo.email"
	}

	linkedin {
		requestTokenUrl="https://api.linkedin.com/uas/oauth/requestToken"
		accessTokenUrl="https://api.linkedin.com/uas/oauth/accessToken"
		authorizationUrl="https://api.linkedin.com/uas/oauth/authenticate"
		consumerKey=your_consumer_key
		consumerSecret=your_consumer_secret
	}
    	
	github {
		authorizationUrl="https://github.com/login/oauth/authorize"
		accessTokenUrl="https://github.com/login/oauth/access_token"
		clientId=your_client_id
		clientSecret=your_client_secret
	}

	foursquare {
        	authorizationUrl="https://foursquare.com/oauth2/authenticate"
        	accessTokenUrl="https://foursquare.com/oauth2/access_token"
		clientId=your_client_id
		clientSecret=your_client_secret
    	}

    	xing {
                requestTokenUrl="https://api.xing.com/v1/request_token"
        	accessTokenUrl="https://api.xing.com/v1/access_token"
        	authorizationUrl="https://api.xing.com/v1/authorize"
		consumerKey=your_consumer_key
		consumerSecret=your_consumer_secret
<<<<<<< HEAD
    	}

	instagram {
        	authorizationUrl="https://api.instagram.com/oauth/authorize"
 		accessTokenUrl="https://api.instagram.com/oauth/access_token"
		clientId=your_client_id
		clientSecret=your_client_secret
	}

=======
    }

    vk {
        authorizationUrl="http://oauth.vk.com/authorize"
        accessTokenUrl="https://oauth.vk.com/access_token"
        clientId=your_client_id
        clientSecret=your_client_secret
    }
>>>>>>> 73dc800d
    
	userpass {
		#
		# Enable username support, otherwise SecureSocial will use the emails as user names
		#
		withUserNameSupport=false
		sendWelcomeEmail=true
		enableGravatarSupport=true
		tokenDuration=60
		tokenDeleteInterval=5
		signupSkipLogin=false
	}
}<|MERGE_RESOLUTION|>--- conflicted
+++ resolved
@@ -83,7 +83,6 @@
         	authorizationUrl="https://api.xing.com/v1/authorize"
 		consumerKey=your_consumer_key
 		consumerSecret=your_consumer_secret
-<<<<<<< HEAD
     	}
 
 	instagram {
@@ -93,16 +92,12 @@
 		clientSecret=your_client_secret
 	}
 
-=======
-    }
-
     vk {
         authorizationUrl="http://oauth.vk.com/authorize"
         accessTokenUrl="https://oauth.vk.com/access_token"
         clientId=your_client_id
         clientSecret=your_client_secret
     }
->>>>>>> 73dc800d
     
 	userpass {
 		#
